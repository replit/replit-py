[tool.poetry]
name = "replit"
<<<<<<< HEAD
version = "3.3.2"
=======
version = "3.2.5"
>>>>>>> e0630cf1
description = "A library for interacting with features of repl.it"
authors = ["Repl.it <contact@repl.it>", "mat <pypi@matdoes.dev>", "kennethreitz <me@kennethreitz.org>", "Scoder12 <pypi@scoder12.ml>", "AllAwesome497", ]
license = "ISC"
readme = "README.md"
repository = "https://github.com/replit/replit-py"
homepage = "https://github.com/replit/replit-py"
documentation = "https://replit-py.readthedocs.org/"

[tool.poetry.dependencies]
python = "^3.9"
typing_extensions = "^3.7.4"
Flask = "^2.0.0"
Werkzeug = "^2.0.0"
aiohttp = "^3.6.2"
requests = "^2.25.1"
pyseto = "^1.6.11"
protobuf = "^4.21.8"
urllib3 = "1.26.15"
aiohttp-retry = "^2.8.3"

[tool.poetry.dev-dependencies]
flake8 = "^6.0.0"
darglint = "^1.5.2"
flake8-bandit = "^4.1.1"
flake8-bugbear = "^20.1.4"
black = "^23.3.0"
flake8-black = "^0.2.1"
flake8-import-order = "^0.18.1"
flake8-annotations = "^2.3.0"
flake8-docstrings = "^1.5.0"
sphinx = "^7.0.1"
sphinx-autodoc-typehints = "^1.11.0"
sphinx-rtd-theme = "^0.5.0"
coverage = "^5.2.1"
mypy = "^0.782"
sphinx-autobuild = "^2021.3.14"
sphinx-click = "^4.4.0"
Sphinx = "^7.0.1"

[build-system]
requires = ["poetry>=0.12"]
build-backend = "poetry.masonry.api"

[tool.poetry.scripts]
replit = "replit.__main__:cli"

[tool.mypy]
exclude = [
	"_pb2.py$",  # Generated code
]<|MERGE_RESOLUTION|>--- conflicted
+++ resolved
@@ -1,10 +1,6 @@
 [tool.poetry]
 name = "replit"
-<<<<<<< HEAD
-version = "3.3.2"
-=======
 version = "3.2.5"
->>>>>>> e0630cf1
 description = "A library for interacting with features of repl.it"
 authors = ["Repl.it <contact@repl.it>", "mat <pypi@matdoes.dev>", "kennethreitz <me@kennethreitz.org>", "Scoder12 <pypi@scoder12.ml>", "AllAwesome497", ]
 license = "ISC"
