--- conflicted
+++ resolved
@@ -33,12 +33,8 @@
     db = Database(db_url)
 else:
     # The user will see errors if they try to use the database.
-<<<<<<< HEAD
-    db = None
-=======
     print('Warning: error initializing database. Replit DB is not configured.')
     db = None
 
 if db:
-    refresh_db()
->>>>>>> a2ef4f35
+    refresh_db()