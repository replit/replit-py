--- conflicted
+++ resolved
@@ -123,7 +123,7 @@
         Returns:
             str: The value of the key
         """
-<<<<<<< HEAD
+
         for _ in range(self.retry_count):
             try:
                 async with self.sess.get(self.db_url + "/" + urllib.parse.quote(key)) as response:
@@ -135,14 +135,6 @@
 							pass
         
         raise ConnectionError("Could not connect to database")
-=======
-        async with self.sess.get(self.db_url + "/" +
-                                 urllib.parse.quote(key)) as response:
-            if response.status == 404:
-                raise KeyError(key)
-            response.raise_for_status()
-            return await response.text()
->>>>>>> cee25297
 
     async def set(self, key: str, value: Any) -> None:
         """Set a key in the database to the result of JSON encoding value.
@@ -622,7 +614,7 @@
         Returns:
             Tuple[str]: The keys found.
         """
-<<<<<<< HEAD
+
         for _ in range(self.retry_count):
             try:
                 r = self.sess.get(f"{self.db_url}",
@@ -641,15 +633,6 @@
                 pass
 							
         raise ConnectionError("Could not connect to database")
-=======
-        r = self.sess.get(f"{self.db_url}",
-                          params={
-                              "prefix": prefix,
-                              "encode": "true"
-                          })
-        r.raise_for_status()
->>>>>>> cee25297
-
 
     def keys(self) -> AbstractSet[str]:
         """Returns all of the keys in the database.
