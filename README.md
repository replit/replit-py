### `>>> import replit`

![compute](https://github.com/kennethreitz42/replit-py/blob/kr-cleanup/ext/readme.gif?raw=true)

This repository is the home for the `replit` Python package, which provides:

- A fully-featured database client for [Replit DB](https://docs.repl.it/misc/database).
- A Flask–based application framework for accellerating development on the platform.
- Replit user profile metadata retreival (more coming here!).
- A simple audio library that can play tones and audio files!

<<<<<<< HEAD


### It's worth noting…


The [Replit](https://repl.it/) Python environment does not require any platform-specific code, however, these optional utilities provide additional platform features in a simple and accessible way.


*Example*: [Replit DB](https://docs.repl.it/misc/database) is an HTTP service, but an optional Python client (here!) is available.


=======
>>>>>>> 11069348
### Open Source License

This library is licensed under the [ISC License](https://en.wikipedia.org/wiki/ISC_license) and is free for you to use, change, or even profit from!<|MERGE_RESOLUTION|>--- conflicted
+++ resolved
@@ -9,20 +9,6 @@
 - Replit user profile metadata retreival (more coming here!).
 - A simple audio library that can play tones and audio files!
 
-<<<<<<< HEAD
-
-
-### It's worth noting…
-
-
-The [Replit](https://repl.it/) Python environment does not require any platform-specific code, however, these optional utilities provide additional platform features in a simple and accessible way.
-
-
-*Example*: [Replit DB](https://docs.repl.it/misc/database) is an HTTP service, but an optional Python client (here!) is available.
-
-
-=======
->>>>>>> 11069348
 ### Open Source License
 
 This library is licensed under the [ISC License](https://en.wikipedia.org/wiki/ISC_license) and is free for you to use, change, or even profit from!